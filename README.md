<<<<<<< HEAD
# blobtools-light
Light version of the blobtools package. No longer maintained ... please check out <a href="https://github.com/DRL/blobtools">blobtools</a>.
=======
# blobtools-light pipeline
Light version of the blobtools package, with additional pipeline scripts.
>>>>>>> 4590637e

The core blobtools-light package allows the visualisation of (draft) genome assemblies using TAGC (Taxon-Annotated Gc-Coverage) plots (<a href="http://www.ncbi.nlm.nih.gov/pubmed/24348509">Kumar et al. 2012</a>).

In addition, the blobtools-light pipeline scripts perform the steps required to create input for the core package, as well as filtering of read data based on blobtools-light output. 

## Data Requirements

The core blobtools-light scripts require these input files:
- Assembly file* (FASTA)
- Coverage information (one or more):
  - COV (Tab-separated: "header\tcoverage")
  - BAM/SAM**
  - CAS format** (CLC mapper)
- BLAST result file

Most of these files can be created using blobtools-light pipeline scripts (see next section).

--------------------------------------------------------------------------------
###### Notes

\* If assembly was generated through Spades, Abyss or Velvet, coverage can be parsed from contig headers (e.g. -spades SPADESASSEMBLY); if coverage from assembly is not needed -exclude_assembly_cov can be specified.
\*\* The first time BAM/SAM/CAS file(s) gets parsed by blobtools-light, a COV file will be created for each.

--------------------------------------------------------------------------------

If running BLAST directly, the suggested command is:
```
blastn -task megablast -query assembly.fa -db blast_db/nt \
  -outfmt '6 qseqid staxids bitscore evalue std sscinames sskingdoms stitle' \
  -max_target_seqs 25 -culling_limit 2 -num_threads 16 -evalue 1e-25 \
  -out ASSEMBLY.vs.nt.25cul1.1e25.megablast.out
```
An essential part of this command is the output format parameter, in which the first four fields must be as shown (i.e. "-outfmt '6 qseqid staxids bitscore evalue'").

## Data Preparation

Input for blobtools-light can be created with the following pipeline commands.

Creating a blob contig assembly:

```
python assemble_blobs.py -1 reads_1.fastq -2 reads_2.fastq -a assembly.fa
```

Mapping sequencing reads to a blob contig assembly:

```
python map_blobs.py -1 reads_1.fastq -2 reads_2.fastq -a assembly.fa -bam mapping.bam
```

Screening of blob contigs against NCBI BLAST 'nt' database:

```
python blast_blobs.py -a assembly.fa -blastdb blast_db/ -blast blast.tsv
```

The previous three steps can be combined into a single call to the blobtools-light prep script:

```
python prep_blobs.py -1 reads_1.fastq -2 reads_2.fastq -a assembly.fa \
  -bam mapping.bam -blastdb blast_db/ -blast blast.tsv
```

## Making Blobs

The core blobtools-light pipeline is as follows.

Making blobplot file:
```
python makeblobs.py -a assembly.fa -bam mapping.bam -blast blast.tsv -o test
```

The resulting blob table file ('test.blobplot.txt') can be input into another script to plot the results.
```
python plotblobs.py test.blobplot.txt -o test
```

This will produce output as in the example below:

--------------------------------------------------------------------------------

![Example](example.blobplot.png?raw=true "Example Blobplot")

--------------------------------------------------------------------------------

## Filtering Blobs

Blob contigs (and their corresponding reads) can be filtered using the command:

```
python filter_blobs.py -target_taxa 6231 -foreign_taxa 1760 -blastdb blast_db/ \
   -1 reads_1.fastq -2 reads_2.fastq -a assembly.fa -blob_table test.blobplot.txt \
   -filter_plot filter_plot -email john.smith@example.com -bam mapping.bam \
   -f1 filtered_1.fastq -f2 filtered_2.fastq
```

This script generates filter information and uses that information to filter 
read files. The target and foreign taxa are specified as NCBI Taxonomy IDs, each 
of which uniquely identifies the given taxon. Target and foreign Taxonomy IDs 
should be chosen based on the information in the blob table and blob plot files 
that are output by the core blobtools-light scripts.

## Software Requirements
The blobtools-light pipeline package requires Python 2.7+ with the following packages:
- Biopython 1.65
- ete2 2.3.7
- matplotlib 1.4
- NumPy 1.9.1+
- PySAM 0.8.3
- scikit-learn 0.15.2

All the Python packages listed can be installed using pip.

One or more blobtools-light pipeline scripts require the following:
- BLAST 2.2.29+
- Bowtie2 2.2.5
- SGA 0.10.13
- samtools 1.2
<|MERGE_RESOLUTION|>--- conflicted
+++ resolved
@@ -1,10 +1,5 @@
-<<<<<<< HEAD
-# blobtools-light
-Light version of the blobtools package. No longer maintained ... please check out <a href="https://github.com/DRL/blobtools">blobtools</a>.
-=======
 # blobtools-light pipeline
 Light version of the blobtools package, with additional pipeline scripts.
->>>>>>> 4590637e
 
 The core blobtools-light package allows the visualisation of (draft) genome assemblies using TAGC (Taxon-Annotated Gc-Coverage) plots (<a href="http://www.ncbi.nlm.nih.gov/pubmed/24348509">Kumar et al. 2012</a>).
 
@@ -26,6 +21,7 @@
 ###### Notes
 
 \* If assembly was generated through Spades, Abyss or Velvet, coverage can be parsed from contig headers (e.g. -spades SPADESASSEMBLY); if coverage from assembly is not needed -exclude_assembly_cov can be specified.
+
 \*\* The first time BAM/SAM/CAS file(s) gets parsed by blobtools-light, a COV file will be created for each.
 
 --------------------------------------------------------------------------------
